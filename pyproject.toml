[tool.poetry]
name = "tabular-trees"
<<<<<<< HEAD
version = "0.2.0.dev6"
description = "Python package for holding tree based models in tabular format"
=======
version = "0.2.1.dev0"
description = "Package for making analysis on tree-based models easier"
>>>>>>> b234fd1b
authors = ["Richard Angell <richardangell37@gmail.com>"]
license = "BSD-3-Clause"
readme = "README.md"
packages = [{include = "tabular_trees", from = "src"}]
homepage = "https://github.com/richardangell/tabular-trees"
repository = "https://github.com/richardangell/tabular-trees"
documentation = "https://tabular-trees.readthedocs.io/en/latest/"

[tool.poetry.dependencies]
python = "^3.9"
tqdm = "4.46.1"
pandas = "^1.0.0"
scikit-learn = {version = "^1.0.1", optional = true}
lightgbm = {version = "^3.0.0", optional = true}
xgboost = {version = "^1.4.0", optional = true}

[tool.poetry.extras]
sklearn = ["scikit-learn"]
lightgbm = ["lightgbm"]
xgboost = ["xgboost"]


[tool.poetry.group.dev]
optional = true

[tool.poetry.group.dev.dependencies]
pre-commit = "3.1.0"
pytest = "7.2.1"
pytest-mock = "3.10.0"
pytest-cov = "4.0.0"
tox = "4.4.6"
eli5 = "0.13.0"
scikit-learn = "^1.0.1"
ipykernel = "^6.21.2"


[tool.poetry.group.docs]
optional = true

[tool.poetry.group.docs.dependencies]
sphinx = "6.1.3"
sphinx-rtd-theme = "1.2.0"
numpydoc = "1.5.0"


[build-system]
requires = ["poetry-core"]
build-backend = "poetry.core.masonry.api"<|MERGE_RESOLUTION|>--- conflicted
+++ resolved
@@ -1,12 +1,7 @@
 [tool.poetry]
 name = "tabular-trees"
-<<<<<<< HEAD
-version = "0.2.0.dev6"
-description = "Python package for holding tree based models in tabular format"
-=======
-version = "0.2.1.dev0"
-description = "Package for making analysis on tree-based models easier"
->>>>>>> b234fd1b
+version = "0.3.0"
+description = "Package to assist with analysis of tree-based models."
 authors = ["Richard Angell <richardangell37@gmail.com>"]
 license = "BSD-3-Clause"
 readme = "README.md"
